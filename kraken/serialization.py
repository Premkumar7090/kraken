--- conflicted
+++ resolved
@@ -61,11 +61,7 @@
     return (sbox[0][0], sbox[1][0], sbox[2][-1], sbox[3][-1])
 
 
-<<<<<<< HEAD
 def serialize(records, image_name=u'', image_size=(0, 0), writing_mode='horizontal-tb', scripts=None, template='hocr'):
-=======
-def serialize(records, image_name=u'', image_size=(0, 0), writing_mode='horizontal-tb', template='hocr'):
->>>>>>> 6e317852
     """
     Serializes a list of ocr_records into an output document.
 
