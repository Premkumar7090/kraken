# -*- coding: utf-8 -*-
#
# Copyright 2015 Benjamin Kiessling
#           2014 Thomas M. Breuel
#
# Licensed under the Apache License, Version 2.0 (the "License");
# you may not use this file except in compliance with the License.
# You may obtain a copy of the License at
#
# http://www.apache.org/licenses/LICENSE-2.0
#
# Unless required by applicable law or agreed to in writing, software
# distributed under the License is distributed on an "AS IS" BASIS,
# WITHOUT WARRANTIES OR CONDITIONS OF ANY KIND, either express
# or implied. See the License for the specific language governing
# permissions and limitations under the License.
"""
kraken.pageseg
~~~~~~~~~~~~~~

Layout analysis and script detection methods.
"""
from itertools import groupby

import json
import logging
import numpy as np
import pkg_resources

<<<<<<< HEAD
from typing import Tuple, Sequence, List, Optional, Dict, Any
=======
from typing import Tuple, List
>>>>>>> c545a2c2
from scipy.ndimage.filters import (gaussian_filter, uniform_filter,
                                   maximum_filter)

from kraken.lib import models
from kraken.lib import morph, sl
from kraken.lib.util import pil2array, is_bitonal, get_im_str
from kraken.lib.exceptions import KrakenInputException
from kraken.lib.segmentation import reading_order, topsort

from kraken.rpred import rpred
from kraken.serialization import max_bbox

__all__ = ['segment']

logger = logging.getLogger(__name__)


class record(object):
    """
    Simple dict-like object.
    """
    def __init__(self, **kw):
        self.__dict__.update(kw)
        self.label = 0  # type: int
        self.bounds = []  # type: List
        self.mask = None  # type: np.array


def find(condition):
    "Return the indices where ravel(condition) is true"
    res, = np.nonzero(np.ravel(condition))
    return res


def binary_objects(binary: np.array) -> np.array:
    """
    Labels features in an array and segments them into objects.
    """
    labels, _ = morph.label(binary)
    objects = morph.find_objects(labels)
    return objects


def estimate_scale(binary: np.array) -> float:
    """
    Estimates image scale based on number of connected components.
    """
    objects = binary_objects(binary)
    bysize = sorted(objects, key=sl.area)
    scalemap = np.zeros(binary.shape)
    for o in bysize:
        if np.amax(scalemap[o]) > 0:
            continue
        scalemap[o] = sl.area(o)**0.5
    scale = np.median(scalemap[(scalemap > 3) & (scalemap < 100)])
    return scale


def compute_boxmap(binary: np.array, scale: float,
                   threshold: Tuple[float, int] = (.5, 4),
                   dtype: str = 'i') -> np.array:
    """
    Returns grapheme cluster-like boxes based on connected components.
    """
    objects = binary_objects(binary)
    bysize = sorted(objects, key=sl.area)
    boxmap = np.zeros(binary.shape, dtype)
    for o in bysize:
        if sl.area(o)**.5 < threshold[0]*scale:
            continue
        if sl.area(o)**.5 > threshold[1]*scale:
            continue
        boxmap[o] = 1
    return boxmap


def compute_lines(segmentation, scale):
    """Given a line segmentation map, computes a list
    of tuples consisting of 2D slices and masked images."""
    logger.debug('Convert segmentation to lines')
    lobjects = morph.find_objects(segmentation)
    lines = []
    for i, o in enumerate(lobjects):
        if o is None:
            continue
        if sl.dim1(o) < 2*scale or sl.dim0(o) < scale:
            continue
        mask = (segmentation[o] == i+1)
        if np.amax(mask) == 0:
            continue
        result = record()
        result.label = i+1
        result.bounds = o
        result.mask = mask
        lines.append(result)
    return lines


<<<<<<< HEAD
def reading_order(lines: Sequence, text_direction: str = 'lr') -> List:
    """Given the list of lines (a list of 2D slices), computes
    the partial reading order.  The output is a binary 2D array
    such that order[i,j] is true if line i comes before line j
    in reading order."""

    logger.info('Compute reading order on {} lines in {} direction'.format(len(lines), text_direction))

    order = np.zeros((len(lines), len(lines)), 'B')

    def _x_overlaps(u, v):
        return u[1].start < v[1].stop and u[1].stop > v[1].start

    def _above(u, v):
        return u[0].start < v[0].start

    def _left_of(u, v):
        return u[1].stop < v[1].start

    def _separates(w, u, v):
        if w[0].stop < min(u[0].start, v[0].start):
            return 0
        if w[0].start > max(u[0].stop, v[0].stop):
            return 0
        if w[1].start < u[1].stop and w[1].stop > v[1].start:
            return 1
        return 0

    if text_direction == 'rl':
        def horizontal_order(u, v):
            return not _left_of(u, v)
    else:
        horizontal_order = _left_of

    for i, u in enumerate(lines):
        for j, v in enumerate(lines):
            if _x_overlaps(u, v):
                if _above(u, v):
                    order[i, j] = 1
            else:
                if [w for w in lines if _separates(w, u, v)] == []:
                    if horizontal_order(u, v):
                        order[i, j] = 1
    return order


def topsort(order: np.array) -> np.array:
    """Given a binary array defining a partial order (o[i,j]==True means i<j),
    compute a topological sort.  This is a quick and dirty implementation
    that works for up to a few thousand elements."""
    logger.info('Perform topological sort on partially ordered lines')
    n = len(order)
    visited = np.zeros(n)
    L = []

    def _visit(k):
        if visited[k]:
            return
        visited[k] = 1
        a, = np.nonzero(np.ravel(order[:, k]))
        for l in a:
            _visit(l)
        L.append(k)

    for k in range(n):
        _visit(k)
    return L


def compute_separators_morph(binary: np.array, scale: float,
                             sepwiden: int = 10, maxcolseps: int = 2) -> np.array:
=======
def compute_separators_morph(binary: np.array, scale: float, sepwiden: int = 10, maxcolseps: int = 2) -> np.array:
>>>>>>> c545a2c2
    """Finds vertical black lines corresponding to column separators."""
    logger.debug('Finding vertical black column lines')
    d0 = int(max(5, scale/4))
    d1 = int(max(5, scale)) + sepwiden
    thick = morph.r_dilation(binary, (d0, d1))
    vert = morph.rb_opening(thick, (10*scale, 1))
    vert = morph.r_erosion(vert, (d0//2, sepwiden))
    vert = morph.select_regions(vert, sl.dim1, min=3, nbest=2*maxcolseps)
    vert = morph.select_regions(vert, sl.dim0, min=20*scale, nbest=maxcolseps)
    return vert


def compute_colseps_conv(binary: np.array, scale: float = 1.0,
                         minheight: int = 10, maxcolseps: int = 2) -> np.array:
    """Find column separators by convolution and thresholding.

    Args:
        binary (numpy.array):
        scale (float):
        minheight (int):
        maxcolseps (int):

    Returns:
        Separators
    """
    logger.debug('Finding column separators')
    # find vertical whitespace by thresholding
    smoothed = gaussian_filter(1.0*binary, (scale, scale*0.5))
    smoothed = uniform_filter(smoothed, (5.0*scale, 1))
    thresh = (smoothed < np.amax(smoothed)*0.1)
    # find column edges by filtering
    grad = gaussian_filter(1.0*binary, (scale, scale*0.5), order=(0, 1))
    grad = uniform_filter(grad, (10.0*scale, 1))
    grad = (grad > 0.5*np.amax(grad))
    # combine edges and whitespace
    seps = np.minimum(thresh, maximum_filter(grad, (int(scale), int(5*scale))))
    seps = maximum_filter(seps, (int(2*scale), 1))
    # select only the biggest column separators
    seps = morph.select_regions(seps, sl.dim0, min=minheight*scale,
                                nbest=maxcolseps)
    return seps


def compute_black_colseps(binary: np.array, scale: float, maxcolseps: int) -> Tuple[np.array, np.array]:
    """
    Computes column separators from vertical black lines.

    Args:
        binary (numpy.array): Numpy array of the binary image
        scale (float):

    Returns:
        (colseps, binary):
    """
    logger.debug('Extract vertical black column separators from lines')
    seps = compute_separators_morph(binary, scale, maxcolseps)
    colseps = np.maximum(compute_colseps_conv(binary, scale, maxcolseps), seps)
    binary = np.minimum(binary, 1-seps)
    return colseps, binary


def compute_white_colseps(binary: np.array, scale: float, maxcolseps: int) -> Tuple[np.array, np.array]:
    """
    Computes column separators either from vertical black lines or whitespace.

    Args:
        binary (numpy.array): Numpy array of the binary image
        scale (float):

    Returns:
        colseps:
    """
    return compute_colseps_conv(binary, scale, maxcolseps)


def norm_max(v: np.array) -> np.array:
    """
    Normalizes the input array by maximum value.
    """
    return v/np.amax(v)


def compute_gradmaps(binary: np.array, scale: float, gauss: bool = False):
    """
    Use gradient filtering to find baselines

    Args:
        binary (numpy.array):
        scale (float):
        gauss (bool): Use gaussian instead of uniform filtering

    Returns:
        (bottom, top, boxmap)
    """
    # use gradient filtering to find baselines
    logger.debug('Computing gradient maps')
    boxmap = compute_boxmap(binary, scale)
    cleaned = boxmap*binary
    if gauss:
        grad = gaussian_filter(1.0*cleaned, (0.3*scale, 6*scale), order=(1, 0))
    else:
        grad = gaussian_filter(1.0*cleaned, (max(4, 0.3*scale),
                                             scale), order=(1, 0))
        grad = uniform_filter(grad, (1, 6*scale))
    bottom = norm_max((grad < 0)*(-grad))
    top = norm_max((grad > 0)*grad)
    return bottom, top, boxmap


def compute_line_seeds(binary: np.array, bottom: np.array, top: np.array,
                       colseps: np.array, scale: float, threshold: float = 0.2) -> np.array:
    """
    Base on gradient maps, computes candidates for baselines and xheights.
    Then, it marks the regions between the two as a line seed.
    """
    logger.debug('Finding line seeds')
    vrange = int(scale)
    bmarked = maximum_filter(bottom == maximum_filter(bottom, (vrange, 0)),
                             (2, 2))
    bmarked = bmarked * (bottom > threshold*np.amax(bottom)*threshold)*(1-colseps)
    tmarked = maximum_filter(top == maximum_filter(top, (vrange, 0)), (2, 2))
    tmarked = tmarked * (top > threshold*np.amax(top)*threshold/2)*(1-colseps)
    tmarked = maximum_filter(tmarked, (1, 20))
    seeds = np.zeros(binary.shape, 'i')
    delta = max(3, int(scale/2))
    for x in range(bmarked.shape[1]):
        transitions = sorted([(y, 1) for y in find(bmarked[:, x])] +
                             [(y, 0) for y in find(tmarked[:, x])])[::-1]
        transitions += [(0, 0)]
        for l in range(len(transitions)-1):
            y0, s0 = transitions[l]
            if s0 == 0:
                continue
            seeds[y0-delta:y0, x] = 1
            y1, s1 = transitions[l+1]
            if s1 == 0 and (y0-y1) < 5*scale:
                seeds[y1:y0, x] = 1
    seeds = maximum_filter(seeds, (1, int(1+scale)))
    seeds = seeds * (1-colseps)
    seeds, _ = morph.label(seeds)
    return seeds


def remove_hlines(binary: np.array, scale: float, maxsize: int = 10) -> np.array:
    """
    Removes horizontal black lines that only interfere with page segmentation.

        Args:
            binary (numpy.array):
            scale (float):
            maxsize (int): maximum size of removed lines

        Returns:
            numpy.array containing the filtered image.

    """
    logger.debug('Filtering horizontal lines')
    labels, _ = morph.label(binary)
    objects = morph.find_objects(labels)
    for i, b in enumerate(objects):
        if sl.width(b) > maxsize*scale:
            labels[b][labels[b] == i+1] = 0
    return np.array(labels != 0, 'B')


def rotate_lines(lines: np.array, angle: float, offset: int) -> np.array:
    """
    Rotates line bounding boxes around the origin and adding and offset.
    """
<<<<<<< HEAD
    logger.debug('Rotate line coordinates by {} with offset {}'.format(angle, offset))
=======
    logger.debug('Rotate line coordinates by {angle} with offset {offset}')
>>>>>>> c545a2c2
    angle = np.radians(angle)
    r = np.array([[np.cos(angle), -np.sin(angle)], [np.sin(angle), np.cos(angle)]])
    p = np.array(lines).reshape((-1, 2))
    offset = np.array([2*offset])
    p = p.dot(r).reshape((-1, 4)).astype(int) + offset
    x = np.sort(p[:, [0, 2]])
    y = np.sort(p[:, [1, 3]])
    return np.column_stack((x.flatten(), y.flatten())).reshape(-1, 4)


<<<<<<< HEAD
def segment(im, text_direction: str = 'horizontal-lr',
            scale: Optional[float] = None,
            maxcolseps: float = 2,
            black_colseps: bool = False,
            no_hlines: bool = True,
            pad: int = 0,
            mask: Optional[np.array] = None,
            skip_order: bool = False) -> Dict[str, Any]:
=======
def segment(im, text_direction='horizontal-lr', scale=None, maxcolseps=2,
            black_colseps=False, no_hlines=True, pad=0, mask=None,
            reading_order_fn=reading_order):
>>>>>>> c545a2c2
    """
    Segments a page into text lines.

    Segments a page into text lines and returns the absolute coordinates of
    each line in reading order.

    Args:
        im (PIL.Image): A bi-level page of mode '1' or 'L'
        text_direction (str): Principal direction of the text
                              (horizontal-lr/rl/vertical-lr/rl)
        scale (float): Scale of the image
        maxcolseps (int): Maximum number of whitespace column separators
        black_colseps (bool): Whether column separators are assumed to be
                              vertical black lines or not
        no_hlines (bool): Switch for horizontal line removal
        pad (int or tuple): Padding to add to line bounding boxes. If int the
                            same padding is used both left and right. If a
                            2-tuple, uses (padding_left, padding_right).
        mask (PIL.Image): A bi-level mask image of the same size as `im` where
                          0-valued regions are ignored for segmentation
                          purposes. Disables column detection.
<<<<<<< HEAD
        skip_order (bool): Skips reading order determination of lines.
=======
        reading_order_fn (Callable): Function to call to order line output.
                                     Callable accepting a list of slices (y, x)
                                     and a text direction in (`rl`, `lr`).
>>>>>>> c545a2c2

    Returns:
        {'text_direction': '$dir', 'boxes': [(x1, y1, x2, y2),...]}: A
        dictionary containing the text direction and a list of reading order
        sorted bounding boxes under the key 'boxes'.

    Raises:
        KrakenInputException if the input image is not binarized or the text
        direction is invalid.
    """
    im_str = get_im_str(im)
    logger.info(f'Segmenting {im_str}')

    if im.mode != '1' and not is_bitonal(im):
        logger.error(f'Image {im_str} is not bi-level')
        raise KrakenInputException(f'Image {im_str} is not bi-level')

    # rotate input image for vertical lines
    if text_direction.startswith('horizontal'):
        angle = 0
        offset = (0, 0)
    elif text_direction == 'vertical-lr':
        angle = 270
        offset = (0, im.size[1])
    elif text_direction == 'vertical-rl':
        angle = 90
        offset = (im.size[0], 0)
    else:
        logger.error(f'Invalid text direction \'{text_direction}\'')
        raise KrakenInputException(f'Invalid text direction {text_direction}')

    logger.debug(f'Rotating input image by {angle} degrees')
    im = im.rotate(angle, expand=True)

    a = pil2array(im)
    binary = np.array(a > 0.5*(np.amin(a) + np.amax(a)), 'i')
    binary = 1 - binary

    if not scale:
        scale = estimate_scale(binary)

    if no_hlines:
        binary = remove_hlines(binary, scale)
    # emptyish images wll cause exceptions here.

    try:
        if mask:
            if mask.mode != '1' and not is_bitonal(mask):
                logger.error('Mask is not bitonal')
                raise KrakenInputException('Mask is not bitonal')
            mask = mask.convert('1')
            if mask.size != im.size:
                logger.error(f'Mask size {mask.size} doesn\'t match image size {im.size}')
                raise KrakenInputException(f'Mask size {mask.size} doesn\'t match image size {im.size}')
            logger.info('Masking enabled in segmenter. Disabling column detection.')
            mask = mask.rotate(angle, expand=True)
            colseps = pil2array(mask)
        elif black_colseps:
            colseps, binary = compute_black_colseps(binary, scale, maxcolseps)
        else:
            colseps = compute_white_colseps(binary, scale, maxcolseps)
    except ValueError:
        logger.warning(f'Exception in column finder (probably empty image) for {im_str}')
        return {'text_direction': text_direction, 'boxes':  []}

    bottom, top, boxmap = compute_gradmaps(binary, scale)
    seeds = compute_line_seeds(binary, bottom, top, colseps, scale)
    llabels = morph.propagate_labels(boxmap, seeds, conflict=0)
    spread = morph.spread_labels(seeds, maxdist=scale)
    llabels = np.where(llabels > 0, llabels, spread*binary)
    segmentation = llabels*binary

    lines = compute_lines(segmentation, scale)
<<<<<<< HEAD
    if not skip_order:
        order = reading_order([l.bounds for l in lines], text_direction[-2:])
        lsort = topsort(order)
        lines = [lines[i].bounds for i in lsort]
    else:
        lines = [l.bounds for l in lines]
=======
    order = reading_order_fn([l.bounds for l in lines], text_direction[-2:])
    lsort = topsort(order)
    lines = [lines[i].bounds for i in lsort]
>>>>>>> c545a2c2
    lines = [(s2.start, s1.start, s2.stop, s1.stop) for s1, s2 in lines]

    if isinstance(pad, int):
        pad = (pad, pad)
    lines = [(max(x[0]-pad[0], 0), x[1], min(x[2]+pad[1], im.size[0]), x[3]) for x in lines]

    return {'text_direction': text_direction, 'boxes':  rotate_lines(lines, 360-angle, offset).tolist(), 'script_detection': False}<|MERGE_RESOLUTION|>--- conflicted
+++ resolved
@@ -27,11 +27,7 @@
 import numpy as np
 import pkg_resources
 
-<<<<<<< HEAD
-from typing import Tuple, Sequence, List, Optional, Dict, Any
-=======
-from typing import Tuple, List
->>>>>>> c545a2c2
+from typing import Tuple, List, Callable, Optional
 from scipy.ndimage.filters import (gaussian_filter, uniform_filter,
                                    maximum_filter)
 
@@ -130,81 +126,7 @@
     return lines
 
 
-<<<<<<< HEAD
-def reading_order(lines: Sequence, text_direction: str = 'lr') -> List:
-    """Given the list of lines (a list of 2D slices), computes
-    the partial reading order.  The output is a binary 2D array
-    such that order[i,j] is true if line i comes before line j
-    in reading order."""
-
-    logger.info('Compute reading order on {} lines in {} direction'.format(len(lines), text_direction))
-
-    order = np.zeros((len(lines), len(lines)), 'B')
-
-    def _x_overlaps(u, v):
-        return u[1].start < v[1].stop and u[1].stop > v[1].start
-
-    def _above(u, v):
-        return u[0].start < v[0].start
-
-    def _left_of(u, v):
-        return u[1].stop < v[1].start
-
-    def _separates(w, u, v):
-        if w[0].stop < min(u[0].start, v[0].start):
-            return 0
-        if w[0].start > max(u[0].stop, v[0].stop):
-            return 0
-        if w[1].start < u[1].stop and w[1].stop > v[1].start:
-            return 1
-        return 0
-
-    if text_direction == 'rl':
-        def horizontal_order(u, v):
-            return not _left_of(u, v)
-    else:
-        horizontal_order = _left_of
-
-    for i, u in enumerate(lines):
-        for j, v in enumerate(lines):
-            if _x_overlaps(u, v):
-                if _above(u, v):
-                    order[i, j] = 1
-            else:
-                if [w for w in lines if _separates(w, u, v)] == []:
-                    if horizontal_order(u, v):
-                        order[i, j] = 1
-    return order
-
-
-def topsort(order: np.array) -> np.array:
-    """Given a binary array defining a partial order (o[i,j]==True means i<j),
-    compute a topological sort.  This is a quick and dirty implementation
-    that works for up to a few thousand elements."""
-    logger.info('Perform topological sort on partially ordered lines')
-    n = len(order)
-    visited = np.zeros(n)
-    L = []
-
-    def _visit(k):
-        if visited[k]:
-            return
-        visited[k] = 1
-        a, = np.nonzero(np.ravel(order[:, k]))
-        for l in a:
-            _visit(l)
-        L.append(k)
-
-    for k in range(n):
-        _visit(k)
-    return L
-
-
-def compute_separators_morph(binary: np.array, scale: float,
-                             sepwiden: int = 10, maxcolseps: int = 2) -> np.array:
-=======
 def compute_separators_morph(binary: np.array, scale: float, sepwiden: int = 10, maxcolseps: int = 2) -> np.array:
->>>>>>> c545a2c2
     """Finds vertical black lines corresponding to column separators."""
     logger.debug('Finding vertical black column lines')
     d0 = int(max(5, scale/4))
@@ -374,11 +296,7 @@
     """
     Rotates line bounding boxes around the origin and adding and offset.
     """
-<<<<<<< HEAD
-    logger.debug('Rotate line coordinates by {} with offset {}'.format(angle, offset))
-=======
-    logger.debug('Rotate line coordinates by {angle} with offset {offset}')
->>>>>>> c545a2c2
+    logger.debug(f'Rotate line coordinates by {angle} with offset {offset}')
     angle = np.radians(angle)
     r = np.array([[np.cos(angle), -np.sin(angle)], [np.sin(angle), np.cos(angle)]])
     p = np.array(lines).reshape((-1, 2))
@@ -389,7 +307,6 @@
     return np.column_stack((x.flatten(), y.flatten())).reshape(-1, 4)
 
 
-<<<<<<< HEAD
 def segment(im, text_direction: str = 'horizontal-lr',
             scale: Optional[float] = None,
             maxcolseps: float = 2,
@@ -397,12 +314,7 @@
             no_hlines: bool = True,
             pad: int = 0,
             mask: Optional[np.array] = None,
-            skip_order: bool = False) -> Dict[str, Any]:
-=======
-def segment(im, text_direction='horizontal-lr', scale=None, maxcolseps=2,
-            black_colseps=False, no_hlines=True, pad=0, mask=None,
-            reading_order_fn=reading_order):
->>>>>>> c545a2c2
+            eading_order_fn: Callable = reading_order) -> Dict[str, Any]:
     """
     Segments a page into text lines.
 
@@ -424,13 +336,9 @@
         mask (PIL.Image): A bi-level mask image of the same size as `im` where
                           0-valued regions are ignored for segmentation
                           purposes. Disables column detection.
-<<<<<<< HEAD
-        skip_order (bool): Skips reading order determination of lines.
-=======
         reading_order_fn (Callable): Function to call to order line output.
                                      Callable accepting a list of slices (y, x)
                                      and a text direction in (`rl`, `lr`).
->>>>>>> c545a2c2
 
     Returns:
         {'text_direction': '$dir', 'boxes': [(x1, y1, x2, y2),...]}: A
@@ -504,18 +412,9 @@
     segmentation = llabels*binary
 
     lines = compute_lines(segmentation, scale)
-<<<<<<< HEAD
-    if not skip_order:
-        order = reading_order([l.bounds for l in lines], text_direction[-2:])
-        lsort = topsort(order)
-        lines = [lines[i].bounds for i in lsort]
-    else:
-        lines = [l.bounds for l in lines]
-=======
     order = reading_order_fn([l.bounds for l in lines], text_direction[-2:])
     lsort = topsort(order)
     lines = [lines[i].bounds for i in lsort]
->>>>>>> c545a2c2
     lines = [(s2.start, s1.start, s2.stop, s1.stop) for s1, s2 in lines]
 
     if isinstance(pad, int):
