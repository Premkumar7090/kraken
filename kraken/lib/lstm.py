from __future__ import absolute_import, division, print_function

import unicodedata
import numpy as np

from scipy.ndimage import measurements, filters
from scipy.special import expit
from collections import defaultdict

initial_range = 0.1

class Codec:
    """Translate between integer codes and characters."""
    def init(self,charset):
        charset = sorted(list(set(charset)))
        self.code2char = {}
        self.char2code = {}
        for code,char in enumerate(charset):
            self.code2char[code] = char
            self.char2code[char] = code
        return self
    def size(self):
        """The total number of codes (use this for the number of output
        classes when training a classifier."""
        return len(list(self.code2char.keys()))
    def encode(self,s):
        "Encode the string `s` into a code sequence."
        tab = self.char2code
        dflt = self.char2code["~"]
        return [self.char2code.get(c,dflt) for c in s]
    def decode(self,l):
        "Decode a code sequence into a string."
        s = [self.code2char.get(c,"~") for c in l]
        return s

def normalize_nfkc(s):
    return unicodedata.normalize('NFKC',s)

def prepare_line(line,pad=16):
    """Prepare a line for recognition; this inverts it, transposes
    it, and pads it."""
    line = line * 1.0/np.amax(line)
    line = np.amax(line)-line
    line = line.T
    if pad>0:
        w = line.shape[1]
        line = np.vstack([np.zeros((pad,w)),line,np.zeros((pad,w))])
    return line

<<<<<<< HEAD
=======
def levenshtein(a,b):
    """Calculates the Levenshtein distance between a and b. 
    (Clever compact Pythonic implementation from hetland.org)"""
    n, m = len(a), len(b)
    if n > m: a,b = b,a; n,m = m,n       
    current = list(range(n+1))
    for i in range(1,m+1):
        previous,current = current,[i]+[0]*n
        for j in range(1,n+1):
            add,delete = previous[j]+1,current[j-1]+1
            change = previous[j-1]
            if a[j-1]!=b[i-1]: change = change+1
            current[j] = min(add, delete, change)
    return current[n]

>>>>>>> 93cac511
def randu(*shape):
    # ATTENTION: whether you use randu or randn can make a difference.
    """Generate uniformly random values in the range (-1,1).
    This can usually be used as a drop-in replacement for `randn`
    resulting in a different distribution."""
    return 2*np.random.rand(*shape)-1

def sigmoid(x):
    """
    Compute the sigmoid function. We don't bother with clipping the input
    value because IEEE floating point behaves reasonably with this function
    even for infinities. 
    
    Further we use scipy's expit function which is ~50% faster for decently
    sized arrays.
    """
    return expit(x)

# These are the nonlinearities used by the LSTM network.
# We don't bother parameterizing them here

def ffunc(x):
    "Nonlinearity used for gates."
    return 1.0/(1.0+np.exp(-x))
def gfunc(x):
    "Nonlinearity used for input to state."
    return np.tanh(x)
# ATTENTION: try linear for hfunc
def hfunc(x):
    "Nonlinearity used for output."
    return np.tanh(x)

################################################################
# LSTM classification with forward/backward alignment ("CTC")
################################################################

def translate_back(outputs, threshold=0.5, pos=0):
    """Translate back. Thresholds on class 0, then assigns
    the maximum class to each region."""
    labels, n = measurements.label(outputs[:,0] < threshold)
    mask = np.tile(labels.reshape(-1,1), (1,outputs.shape[1]))
    maxima = measurements.maximum_position(outputs, mask, np.arange(1, np.amax(mask)+1))
    if pos: return maxima
    return [c for (r,c) in maxima]

class Network:
    def predict(self,xs):
        """Prediction is the same as forward propagation."""
        return self.forward(xs)
<<<<<<< HEAD
=======
    def train(self,xs,ys,debug=0):
        xs = np.array(xs)
        ys = np.array(ys)
        pred = np.array(self.forward(xs))
        deltas = ys - pred
        self.backward(deltas)
        self.update()
        return pred
    def ctrain(self,xs,cs,debug=0,lo=1e-5,accelerated=1):
        """Training for classification.  This handles
        the special case of just two classes. It also
        can use regular least square error training or
        accelerated training using 1/pred as the error signal."""
        assert len(cs.shape)==1
        assert (cs==array(cs,'i')).all()
        xs = np.array(xs)
        pred = np.array(self.forward(xs))
        deltas = np.zeros(pred.shape)
        assert len(deltas)==len(cs)
        # NB: these deltas are such that they can be used
        # directly to update the gradient; some other libraries
        # use the negative value.
        if accelerated:
            # ATTENTION: These deltas use an "accelerated" error signal.
            if deltas.shape[1]==1:
                # Binary class case uses just one output variable.
                for i,c in enumerate(cs):
                    if c==0:
                        deltas[i,0] = -1.0/max(lo,1.0-pred[i,0])
                    else:
                        deltas[i,0] = 1.0/max(lo,pred[i,0])
            else:
                # For the multi-class case, we use all output variables.
                deltas[:,:] = -pred[:,:]
                for i,c in enumerate(cs):
                    deltas[i,c] = 1.0/max(lo,pred[i,c])
        else:
            # These are the deltas from least-square error
            # updates. They are slower than `accelerated`,
            # but may give more accurate probability estimates.
            if deltas.shape[1]==1:
                # Binary class case uses just one output variable.
                for i,c in enumerate(cs):
                    if c==0:
                        deltas[i,0] = -pred[i,0]
                    else:
                        deltas[i,0] = 1.0-pred[i,0]
            else:
                # For the multi-class case, we use all output variables.
                deltas[:,:] = -pred[:,:]
                for i,c in enumerate(cs):
                    deltas[i,c] = 1.0-pred[i,c]
        self.backward(deltas)
        self.update()
        return pred
    def setLearningRate(self,r,momentum=0.9):
        """Set the learning rate and momentum for weight updates."""
        self.learning_rate = r
        self.momentum = momentum
    def weights(self):
        """Return an iterator that iterates over (W,DW,name) triples
        representing the weight matrix, the computed deltas, and the names
        of all the components of this network. This needs to be implemented
        in subclasses. The objects returned by the iterator must not be copies,
        since they are updated in place by the `update` method."""
        pass
    def allweights(self):
        """Return all weights as a single vector. This is mainly a convenience
        function for plotting."""
        aw = list(self.weights())
        weights,derivs,names = zip(*aw)
        weights = [w.ravel() for w in weights]
        derivs = [d.ravel() for d in derivs]
        return np.concatenate(weights),np.concatenate(derivs)
    def update(self):
        """Update the weights using the deltas computed in the last forward/backward pass.
        Subclasses need not implement this, they should implement the `weights` method."""
        if not hasattr(self,"verbose"):
            self.verbose = 0
        if not hasattr(self,"deltas") or self.deltas is None:
            self.deltas = [np.zeros(dw.shape) for w,dw,n in self.weights()]
        for ds,(w,dw,n) in zip(self.deltas,self.weights()):
            ds.ravel()[:] = self.momentum * ds.ravel()[:] + self.learning_rate * dw.ravel()[:]
            w.ravel()[:] += ds.ravel()[:]
            if self.verbose:
                print(n, (np.amin(w), np.amax(w)), (np.amin(dw), np.amax(dw)))

class Logreg(Network):
    """A logistic regression network."""
    def __init__(self,Nh,No,initial_range=initial_range,rand=np.random.rand):
        self.Nh = Nh
        self.No = No
        self.W2 = randu(No,Nh+1)*initial_range
        self.DW2 = np.zeros((No,Nh+1))
    def ninputs(self):
        return self.Nh
    def noutputs(self):
        return self.No
    def forward(self,ys):
        n = len(ys)
        inputs,zs = [None]*n,[None]*n
        for i in range(n):
            inputs[i] = np.concatenate([np.ones(1),ys[i]])
            zs[i] = sigmoid(np.dot(self.W2,inputs[i]))
        self.state = (inputs,zs)
        return zs
    def backward(self,deltas):
        inputs,zs = self.state
        n = len(zs)
        assert len(deltas)==len(inputs)
        dzspre,dys = [None]*n,[None]*n
        for i in reversed(range(len(zs))):
            dzspre[i] = deltas[i] * zs[i] * (1-zs[i])
            dys[i] = np.dot(dzspre[i],self.W2)[1:]
        self.dzspre = dzspre
        self.DW2 = sumouter(dzspre,inputs)
        return dys
    def info(self):
        vars = sorted("W2".split())
        for v in vars:
            a = np.array(getattr(self,v))
            print(v, a.shape, np.amin(a), np.amax(a))
    def weights(self):
        yield self.W2,self.DW2,"Logreg"
>>>>>>> 93cac511

class Softmax(Network):
    """A logistic regression network."""
    def __init__(self,Nh,No,initial_range=initial_range,rand=np.random.rand):
        self.Nh = Nh
        self.No = No
        self.W2 = randu(No,Nh+1)*initial_range
        self.DW2 = np.zeros((No,Nh+1))
    def ninputs(self):
        return self.Nh
    def noutputs(self):
        return self.No
    def forward(self,ys):
        n = len(ys)
        inputs,zs = [None]*n,[None]*n
        for i in range(n):
            inputs[i] = np.concatenate([np.ones(1),ys[i]])
            temp = np.dot(self.W2,inputs[i])
            temp = np.exp(np.clip(temp,-100,100))
            temp /= np.sum(temp)
            zs[i] = temp
        self.state = (inputs,zs)
        return zs
    def backward(self,deltas):
        inputs,zs = self.state
        n = len(zs)
        assert len(deltas)==len(inputs)
        dzspre,dys = [None]*n,[None]*n
        for i in reversed(range(len(zs))):
            dzspre[i] = deltas[i]
            dys[i] = np.dot(dzspre[i],self.W2)[1:]
        self.DW2 = sumouter(dzspre,inputs)
        return dys
    def info(self):
        vars = sorted("W2".split())
        for v in vars:
            a = np.array(getattr(self,v))
            print(v, a.shape, np.amin(a), np.amax(a))
    def weights(self):
        yield self.W2,self.DW2,"Softmax"


class LSTM(Network):
    """A standard LSTM network. This is a direct implementation of all the forward
    and backward propagation formulas, mainly for speed. (There is another, more
    abstract implementation as well, but that's significantly slower in Python
    due to function call overhead.)"""
    def __init__(self,ni,ns,initial=initial_range,maxlen=5000):
        na = 1+ni+ns
        self.dims = ni,ns,na
        self.init_weights(initial)
        self.allocate(maxlen)
    def init_weights(self,initial):
        "Initialize the weight matrices and derivatives"
        ni,ns,na = self.dims
        # gate weights
        for w in "WGI WGF WGO WCI".split():
            setattr(self,w,randu(ns,na)*initial)
            setattr(self,"D"+w,np.zeros((ns,na)))
        # peep weights
        for w in "WIP WFP WOP".split():
            setattr(self,w,randu(ns)*initial)
            setattr(self,"D"+w,np.zeros(ns))
<<<<<<< HEAD
=======
    def weights(self):
        "Yields all the weight and derivative matrices"
        weights = "WGI WGF WGO WCI WIP WFP WOP"
        for w in weights.split():
            yield(getattr(self,w),getattr(self,"D"+w),w)
    def info(self):
        "Print info about the internal state"
        vars = "WGI WGF WGO WIP WFP WOP cix ci gix gi gox go gfx gf"
        vars += " source state output gierr gferr goerr cierr stateerr"
        vars = vars.split()
        vars = sorted(vars)
        for v in vars:
            a = np.array(getattr(self,v))
            print(v, a.shape, np.amin(a), np.amax(a))
>>>>>>> 93cac511
    def allocate(self,n):
        """Allocate space for the internal state variables.
        `n` is the maximum sequence length that can be processed."""
        ni,ns,na = self.dims
        vars = "cix ci gix gi gox go gfx gf"
        vars += " state output gierr gferr goerr cierr stateerr outerr"
        for v in vars.split():
            setattr(self,v,np.nan*np.ones((n,ns)))
        self.source = np.nan*np.ones((n,na))
        self.sourceerr = np.nan*np.ones((n,na))
    def reset(self,n):
        """Reset the contents of the internal state variables to `nan`"""
        vars = "cix ci gix gi gox go gfx gf"
        vars += " state output gierr gferr goerr cierr stateerr outerr"
        vars += " source sourceerr"
        for v in vars.split():
            getattr(self,v)[:,:] = np.nan
    def forward(self,xs):
        """Perform forward propagation of activations."""
        ni,ns,na = self.dims
        assert len(xs[0])==ni
        n = len(xs)
        self.last_n = n
        self.reset(n)
        for t in range(n):
            prev = np.zeros(ns) if t==0 else self.output[t-1]
            self.source[t,0] = 1
            self.source[t,1:1+ni] = xs[t]
            self.source[t,1+ni:] = prev
            np.dot(self.WGI,self.source[t],out=self.gix[t])
            np.dot(self.WGF,self.source[t],out=self.gfx[t])
            np.dot(self.WGO,self.source[t],out=self.gox[t])
            np.dot(self.WCI,self.source[t],out=self.cix[t])
            if t>0:
                # ATTENTION: peep weights are diagonal matrices
                self.gix[t] += self.WIP*self.state[t-1]
                self.gfx[t] += self.WFP*self.state[t-1]
            self.gi[t] = ffunc(self.gix[t])
            self.gf[t] = ffunc(self.gfx[t])
            self.ci[t] = gfunc(self.cix[t])
            self.state[t] = self.ci[t]*self.gi[t]
            if t>0:
                self.state[t] += self.gf[t]*self.state[t-1]
                self.gox[t] += self.WOP*self.state[t]
            self.go[t] = ffunc(self.gox[t])
            self.output[t] = hfunc(self.state[t]) * self.go[t]
        assert not np.isnan(self.output[:n]).any()
        return self.output[:n]

################################################################
# combination classifiers
################################################################

class Stacked(Network):
    """Stack two networks on top of each other."""
    def __init__(self,nets):
        self.nets = nets
    def forward(self,xs):
        for i,net in enumerate(self.nets):
            xs = net.forward(xs)
        return xs

class Reversed(Network):
    """Run a network on the time-reversed input."""
    def __init__(self,net):
        self.net = net
    def forward(self,xs):
        return self.net.forward(xs[::-1])[::-1]

class Parallel(Network):
    """Run multiple networks in parallel on the same input."""
    def __init__(self,*nets):
        self.nets = nets
    def forward(self,xs):
        outputs = [net.forward(xs) for net in self.nets]
        outputs = zip(*outputs)
        outputs = [np.concatenate(l) for l in outputs]
        return outputs

def BIDILSTM(Ni,Ns,No):
    """A bidirectional LSTM, constructed from regular and reversed LSTMs."""
    lstm1 = LSTM(Ni,Ns)
    lstm2 = Reversed(LSTM(Ni,Ns))
    bidi = Parallel(lstm1,lstm2)
    assert No>1
    logreg = Softmax(2*Ns,No)
    stacked = Stacked([bidi,logreg])
    return stacked


class SeqRecognizer:
    """Perform sequence recognition using BIDILSTM and alignment."""
    def __init__(self,ninput,nstates,noutput=-1,codec=None,normalize=normalize_nfkc):
        self.Ni = ninput
        if codec: noutput = codec.size()
        assert noutput>0
        self.No = noutput
        self.lstm = BIDILSTM(ninput,nstates,noutput)
        self.normalize = normalize
        self.codec = codec
    def predictSequence(self,xs):
        "Predict an integer sequence of codes."
        assert xs.shape[1]==self.Ni,"wrong image height (image: %d, expected: %d)"%(xs.shape[1],self.Ni)
        self.outputs = np.array(self.lstm.forward(xs))
        return translate_back(self.outputs)
    def l2s(self,l):
        "Convert a code sequence into a unicode string after recognition."
        l = self.codec.decode(l)
        return u"".join(l)
    def predictString(self,xs):
        "Predict output as a string. This uses codec and normalizer."
        cs = self.predictSequence(xs)
        return self.l2s(cs)<|MERGE_RESOLUTION|>--- conflicted
+++ resolved
@@ -47,24 +47,6 @@
         line = np.vstack([np.zeros((pad,w)),line,np.zeros((pad,w))])
     return line
 
-<<<<<<< HEAD
-=======
-def levenshtein(a,b):
-    """Calculates the Levenshtein distance between a and b. 
-    (Clever compact Pythonic implementation from hetland.org)"""
-    n, m = len(a), len(b)
-    if n > m: a,b = b,a; n,m = m,n       
-    current = list(range(n+1))
-    for i in range(1,m+1):
-        previous,current = current,[i]+[0]*n
-        for j in range(1,n+1):
-            add,delete = previous[j]+1,current[j-1]+1
-            change = previous[j-1]
-            if a[j-1]!=b[i-1]: change = change+1
-            current[j] = min(add, delete, change)
-    return current[n]
-
->>>>>>> 93cac511
 def randu(*shape):
     # ATTENTION: whether you use randu or randn can make a difference.
     """Generate uniformly random values in the range (-1,1).
@@ -114,133 +96,6 @@
     def predict(self,xs):
         """Prediction is the same as forward propagation."""
         return self.forward(xs)
-<<<<<<< HEAD
-=======
-    def train(self,xs,ys,debug=0):
-        xs = np.array(xs)
-        ys = np.array(ys)
-        pred = np.array(self.forward(xs))
-        deltas = ys - pred
-        self.backward(deltas)
-        self.update()
-        return pred
-    def ctrain(self,xs,cs,debug=0,lo=1e-5,accelerated=1):
-        """Training for classification.  This handles
-        the special case of just two classes. It also
-        can use regular least square error training or
-        accelerated training using 1/pred as the error signal."""
-        assert len(cs.shape)==1
-        assert (cs==array(cs,'i')).all()
-        xs = np.array(xs)
-        pred = np.array(self.forward(xs))
-        deltas = np.zeros(pred.shape)
-        assert len(deltas)==len(cs)
-        # NB: these deltas are such that they can be used
-        # directly to update the gradient; some other libraries
-        # use the negative value.
-        if accelerated:
-            # ATTENTION: These deltas use an "accelerated" error signal.
-            if deltas.shape[1]==1:
-                # Binary class case uses just one output variable.
-                for i,c in enumerate(cs):
-                    if c==0:
-                        deltas[i,0] = -1.0/max(lo,1.0-pred[i,0])
-                    else:
-                        deltas[i,0] = 1.0/max(lo,pred[i,0])
-            else:
-                # For the multi-class case, we use all output variables.
-                deltas[:,:] = -pred[:,:]
-                for i,c in enumerate(cs):
-                    deltas[i,c] = 1.0/max(lo,pred[i,c])
-        else:
-            # These are the deltas from least-square error
-            # updates. They are slower than `accelerated`,
-            # but may give more accurate probability estimates.
-            if deltas.shape[1]==1:
-                # Binary class case uses just one output variable.
-                for i,c in enumerate(cs):
-                    if c==0:
-                        deltas[i,0] = -pred[i,0]
-                    else:
-                        deltas[i,0] = 1.0-pred[i,0]
-            else:
-                # For the multi-class case, we use all output variables.
-                deltas[:,:] = -pred[:,:]
-                for i,c in enumerate(cs):
-                    deltas[i,c] = 1.0-pred[i,c]
-        self.backward(deltas)
-        self.update()
-        return pred
-    def setLearningRate(self,r,momentum=0.9):
-        """Set the learning rate and momentum for weight updates."""
-        self.learning_rate = r
-        self.momentum = momentum
-    def weights(self):
-        """Return an iterator that iterates over (W,DW,name) triples
-        representing the weight matrix, the computed deltas, and the names
-        of all the components of this network. This needs to be implemented
-        in subclasses. The objects returned by the iterator must not be copies,
-        since they are updated in place by the `update` method."""
-        pass
-    def allweights(self):
-        """Return all weights as a single vector. This is mainly a convenience
-        function for plotting."""
-        aw = list(self.weights())
-        weights,derivs,names = zip(*aw)
-        weights = [w.ravel() for w in weights]
-        derivs = [d.ravel() for d in derivs]
-        return np.concatenate(weights),np.concatenate(derivs)
-    def update(self):
-        """Update the weights using the deltas computed in the last forward/backward pass.
-        Subclasses need not implement this, they should implement the `weights` method."""
-        if not hasattr(self,"verbose"):
-            self.verbose = 0
-        if not hasattr(self,"deltas") or self.deltas is None:
-            self.deltas = [np.zeros(dw.shape) for w,dw,n in self.weights()]
-        for ds,(w,dw,n) in zip(self.deltas,self.weights()):
-            ds.ravel()[:] = self.momentum * ds.ravel()[:] + self.learning_rate * dw.ravel()[:]
-            w.ravel()[:] += ds.ravel()[:]
-            if self.verbose:
-                print(n, (np.amin(w), np.amax(w)), (np.amin(dw), np.amax(dw)))
-
-class Logreg(Network):
-    """A logistic regression network."""
-    def __init__(self,Nh,No,initial_range=initial_range,rand=np.random.rand):
-        self.Nh = Nh
-        self.No = No
-        self.W2 = randu(No,Nh+1)*initial_range
-        self.DW2 = np.zeros((No,Nh+1))
-    def ninputs(self):
-        return self.Nh
-    def noutputs(self):
-        return self.No
-    def forward(self,ys):
-        n = len(ys)
-        inputs,zs = [None]*n,[None]*n
-        for i in range(n):
-            inputs[i] = np.concatenate([np.ones(1),ys[i]])
-            zs[i] = sigmoid(np.dot(self.W2,inputs[i]))
-        self.state = (inputs,zs)
-        return zs
-    def backward(self,deltas):
-        inputs,zs = self.state
-        n = len(zs)
-        assert len(deltas)==len(inputs)
-        dzspre,dys = [None]*n,[None]*n
-        for i in reversed(range(len(zs))):
-            dzspre[i] = deltas[i] * zs[i] * (1-zs[i])
-            dys[i] = np.dot(dzspre[i],self.W2)[1:]
-        self.dzspre = dzspre
-        self.DW2 = sumouter(dzspre,inputs)
-        return dys
-    def info(self):
-        vars = sorted("W2".split())
-        for v in vars:
-            a = np.array(getattr(self,v))
-            print(v, a.shape, np.amin(a), np.amax(a))
-    def weights(self):
-        yield self.W2,self.DW2,"Logreg"
->>>>>>> 93cac511
 
 class Softmax(Network):
     """A logistic regression network."""
@@ -304,23 +159,6 @@
         for w in "WIP WFP WOP".split():
             setattr(self,w,randu(ns)*initial)
             setattr(self,"D"+w,np.zeros(ns))
-<<<<<<< HEAD
-=======
-    def weights(self):
-        "Yields all the weight and derivative matrices"
-        weights = "WGI WGF WGO WCI WIP WFP WOP"
-        for w in weights.split():
-            yield(getattr(self,w),getattr(self,"D"+w),w)
-    def info(self):
-        "Print info about the internal state"
-        vars = "WGI WGF WGO WIP WFP WOP cix ci gix gi gox go gfx gf"
-        vars += " source state output gierr gferr goerr cierr stateerr"
-        vars = vars.split()
-        vars = sorted(vars)
-        for v in vars:
-            a = np.array(getattr(self,v))
-            print(v, a.shape, np.amin(a), np.amax(a))
->>>>>>> 93cac511
     def allocate(self,n):
         """Allocate space for the internal state variables.
         `n` is the maximum sequence length that can be processed."""
